--- conflicted
+++ resolved
@@ -76,13 +76,8 @@
     "flow-watch": "^1.1.0",
     "husky": "^0.13.1",
     "istanbul": "^0.4.5",
-<<<<<<< HEAD
     "mocha": "^4.0.0",
-    "nyc": "^10.1.2",
-=======
-    "mocha": "^3.2.0",
     "nyc": "^11.0.0",
->>>>>>> 2787753c
     "rimraf": "^2.6.0",
     "semantic-release": "^11.0.0"
   }
